--- conflicted
+++ resolved
@@ -13,9 +13,11 @@
 from dataclasses import dataclass, field
 from datetime import datetime
 from typing import Any, Callable, Dict, Generator, List, Optional, Tuple, Union
-from ansilog import fg, bg
+
+from ansilog import bg, fg
 
 from .config import CPU_CORES
+from .errors import BuildError
 from .recipes import FileRecipe
 from .reports import Report
 from .util import digest_env, format_dt, get_logger, is_iterable
@@ -73,67 +75,34 @@
 
 
 # -------------------------------------------------------------------
-<<<<<<< HEAD
 class NullOutputSink(OutputSink):
-=======
-class EmptyOutputSink(OutputSink):
->>>>>>> dfed549e
     def output(self) -> Generator[OutputLine, None, None]:
         yield from ()
 
 
 # -------------------------------------------------------------------
-<<<<<<< HEAD
 class PostCommunicateOutputSink(OutputSink):
-=======
-class PostMortemOutputSink(OutputSink):
->>>>>>> dfed549e
     def __init__(self, stdout: str, stderr: str):
         self._stdout = stdout
         self._stderr = stderr
 
     def output(self) -> Generator[OutputLine, None, None]:
-<<<<<<< HEAD
         yield from (OutputLine(False, line) for line in self._stdout.splitlines())
         yield from (OutputLine(True, line) for line in self._stderr.splitlines())
-=======
-        for line in self._stdout.splitlines():
-            yield OutputLine(False, line)
-        for line in self._stderr.splitlines():
-            yield OutputLine(True, line)
->>>>>>> dfed549e
 
 
 # -------------------------------------------------------------------
 class OutputCollector:
-<<<<<<< HEAD
     async def collect(self, proc: Any) -> OutputSink:
         raise NotImplementedError()
 
 
 # -------------------------------------------------------------------
-class AsyncioShellOutputCollector(OutputCollector):
-=======
-    async def collect():
-        # TODO
-        pass
-
-# -------------------------------------------------------------------
-class ProcessCommunicateCollector:
-    pass
-
-# -------------------------------------------------------------------
 class ShellOutputCollector:
->>>>>>> dfed549e
     # pylint/issues/1469: pylint doesn't recognize asyncio.subprocess
     # pylint: disable=E1101
-    def __init__(
-        self, sink: Optional[OutputSink] = None
-    ):
+    def __init__(self):
         self._readline_tasks: Dict[asyncio.Future[Any], ShellOutputTaskData] = {}
-        if sink is None:
-            sink = InMemoryOutputSink()
-        self._sink = sink
 
     def _setup_readline_task(
         self, stream: asyncio.StreamReader, sink: Callable[[str], None]
@@ -141,13 +110,13 @@
         if stream is not None:
             self._readline_tasks[asyncio.Task(stream.readline())] = (stream, sink)
 
-    async def collect(self, proc: Any) -> OutputSink:
+    async def collect(self, proc: Any, sink: OutputSink):
         if not isinstance(proc, asyncio.subprocess.Process):
-            raise ValueError('`proc` is not an asyncio.subprocess.Process object.')
-        if hasattr(proc, 'stdout') and proc.stdout is not None:
-            self._setup_readline_task(proc.stdout, self._sink.out)
-        if hasattr(proc, 'stderr') and proc.stderr is not None:
-            self._setup_readline_task(proc.stderr, self._sink.err)
+            raise ValueError("`proc` is not an asyncio.subprocess.Process object.")
+        if hasattr(proc, "stdout") and proc.stdout is not None:
+            self._setup_readline_task(proc.stdout, sink.out)
+        if hasattr(proc, "stderr") and proc.stderr is not None:
+            self._setup_readline_task(proc.stderr, sink.err)
 
         while self._readline_tasks:
             done, pending = await asyncio.wait(
@@ -155,28 +124,26 @@
             )
 
             for future in done:
-                stream, sink = self._readline_tasks.pop(future)
+                stream, sink_f = self._readline_tasks.pop(future)
                 line = future.result()
                 if line:
                     line = line.decode("utf-8").strip()
-                    sink(line)
-                    self._setup_readline_task(stream, sink)
-
-        return self._sink
-
-
-# -------------------------------------------------------------------
-class SubprocessCommunicateOutputCollector(OutputCollector):
+                    sink_f(line)
+                    self._setup_readline_task(stream, sink_f)
+
+
+# -------------------------------------------------------------------
+class ShellCommunicateOutputCollector(OutputCollector):
     async def collect(self, proc: Any) -> OutputSink:
         if not isinstance(proc, subprocess.Popen):
-            raise ValueError('`proc` is not a subprocess.Popen object.')
+            raise ValueError("`proc` is not a subprocess.Popen object.")
 
         return PostCommunicateOutputSink(*proc.communicate())
 
 
 # --------------------------------------------------------------------
 @dataclass
-class SubprocessReport(Report):
+class ShellReport(Report):
     name: str
     started: Optional[datetime]
     finished: Optional[datetime]
@@ -192,10 +159,12 @@
             **super().generate(),
             "cmd": self.cmd,
             "returncode": self.returncode,
-            "out": [line.json() for line in self.sink.output()
-                    if not line.stderr] if self.sink else [],
-            "err": [line.json() for line in self.sink.output()
-                    if line.stderr] if self.sink else [],
+            "out": [line.json() for line in self.sink.output() if not line.stderr]
+            if self.sink
+            else [],
+            "err": [line.json() for line in self.sink.output() if line.stderr]
+            if self.sink
+            else [],
         }
 
     def log_output(self, stdout=True, stderr=True):
@@ -210,6 +179,13 @@
         for line in self.sink.output():
             if line.stderr and stderr:
                 log.info(fg.red(line.line))
+
+
+# --------------------------------------------------------------------
+class ShellFailed(BuildError):
+    def __init__(self, report: ShellReport):
+        super().__init__(f"{report.name} failed.")
+        self.report = report
 
 
 # -------------------------------------------------------------------
@@ -229,19 +205,9 @@
         self._command = command
         self._params = {**params}
         self._name = "Shell Command"
-<<<<<<< HEAD
-=======
-        self._user_input = None
-        self._interactive = False
-
-        if "__name__" in self._params:
-            self._name = self._params["__name__"]
-            del self._params["__name__"]
-
->>>>>>> dfed549e
         self._sink: Optional[OutputSink] = None
         self._returncode = 0
-        self._cmd = " ".join(self._command)
+        self._cmd = shlex.join(self._command)
         self._user_input: Optional[str] = None
         self._interactive = False
 
@@ -303,22 +269,15 @@
             log.info(fg.blue("[sh]") + decorated_args)
 
             if self._interactive:
-<<<<<<< HEAD
-                popen = subprocess.Popen(args,
-                                         env=digest_env(params),
-
-                pass
-=======
                 if self._user_input:
-                    raise ValueError("Interactive shell can't provide input programmatically.")
-                self._sink = EmptyOutputSink()
+                    raise ValueError(
+                        "Interactive shell can't provide input programmatically."
+                    )
+                self._sink = NullOutputSink()
                 self._returncode = subprocess.call(
-                    self._cmd,
-                    env=digest_env(params),
-                    cwd=self._cwd,
-                    shell=True)
-
->>>>>>> dfed549e
+                    self._cmd, env=digest_env(params), cwd=self._cwd, shell=True
+                )
+
             else:
                 proc = await asyncio.create_subprocess_shell(
                     self._cmd,
@@ -326,27 +285,22 @@
                     stdout=asyncio.subprocess.PIPE,
                     stderr=asyncio.subprocess.PIPE,
                     env=digest_env(params),
-                    cwd=self._cwd
+                    cwd=self._cwd,
                 )
 
-<<<<<<< HEAD
-                collector = AsyncioShellOutputCollector()
-                self._sink = await collector.collect(proc)
-                await proc.wait()
-=======
-                collector = ShellOutputCollector(proc)
-                self._sink = await collector.collect()
+                collector = ShellOutputCollector()
+                self._sink = InMemoryOutputSink()
+                await collector.collect(proc, self._sink)
                 await proc.wait()
                 self._returncode = proc.returncode
->>>>>>> dfed549e
 
             self.finish()
             if self.succeeded():
-                log.info(fg.green('[ok]') + decorated_args)
+                log.info(fg.green("[ok]") + decorated_args)
                 if self.config.verbose:
                     self.report().log_output()
             else:
-                log.info(fg.white(bg.red('[!!]')) + decorated_args)
+                log.info(fg.white(bg.red("[!!]")) + decorated_args)
                 self.report().log_output()
 
         finally:
@@ -358,8 +312,8 @@
     def output(self) -> Any:
         return self._output
 
-    def report(self) -> SubprocessReport:
-        return SubprocessReport(
+    def report(self) -> ShellReport:
+        return ShellReport(
             name=self._name,
             started=self.started,
             finished=self.finished,
